--- conflicted
+++ resolved
@@ -204,7 +204,7 @@
         
         
         """
-<<<<<<< HEAD
+
         if isinstance(message_object, PowerOutputMessage):
             message_object = cast(PowerOutputMessage, message_object)
             if(message_object.user_id == self._user_id):
@@ -213,28 +213,7 @@
                 await self.start_epoch()
             else:
                 LOGGER.debug(f"Ignoring PowerOutputMessage from {message_object.source_process_id}")
-=======
-        # Replace by incoming station message
-        if isinstance(message_object, PowerOutputMessage):
-            # added extra cast to allow Pylance to recognize that message_object is an instance of PowerOutputMessage
-            message_object = cast(PowerOutputMessage, message_object)
-            # ignore simple messages from components that have not been registered as input components
-            if message_object.source_process_id not in self._input_components:
-                LOGGER.debug(f"Ignoring PowerOutputMessage from {message_object.source_process_id}")
-
-            # only take into account the first simple message from each component
-            elif message_object.source_process_id in self._current_input_components:
-                LOGGER.info(f"Ignoring new PowerOutputMessage from {message_object.source_process_id}")
-
-            else:
-                self._current_input_components.add(message_object.source_process_id)
-                LOGGER.debug(f"Received PowerOutputMessage from {message_object.source_process_id}")
-
-                self._triggering_message_ids.append(message_object.message_id)
-                if not await self.start_epoch():
-                    LOGGER.debug(f"Waiting for other input messages before processing epoch {self._latest_epoch}")
-
->>>>>>> cccdd7da
+
         else:
             LOGGER.debug("Received unknown message from {message_routing_key}: {message_object}")
 
